--- conflicted
+++ resolved
@@ -81,27 +81,6 @@
     if image_path.exists():
         st.image(str(image_path), caption="Azure Certification Coach", use_container_width=True)
     else:
-<<<<<<< HEAD
-        st.error("No exam data loaded. Please check the content.json path or its content.")
-
-elif menu == "Conduct Simulation":
-    simulation_service = SimulationService()
-    simulation_service.conduct_simulation()
-    st.success("Simulation conducted successfully.")
-
-elif menu == "Feedback and Reinforcement":
-    result_files = list(Path('files').glob('*_results.json'))
-    if result_files:
-        result_file = st.selectbox("Select a results file to analyze:", [file.name for file in result_files])
-        if st.button("Analyze Results"):
-            selected_result_file_path = Path('files') / result_file
-            exam_code_for_feedback = selected_result_file_path.stem.split('_')[0]
-            feedback_service = FeedbackService(ai_client)
-            feedback_service.provide_feedback_and_new_questions(exam_code_for_feedback)
-            
-            feedback_web_service = FeedbackWebService(ai_client)
-            feedback_web_service.write_feedback_and_new_questions(exam_code_for_feedback)
-=======
         st.warning(f"Image not found at: {image_path}. Please check the path.")
 
 def generate_diagnostic_questions_page():
@@ -200,7 +179,6 @@
                 st.error(message)
     
     # Step 2: Conducting the simulation
->>>>>>> e9dad3e6
     else:
         progress = sim_service.get_simulation_progress()
         
@@ -409,11 +387,8 @@
                 # Extracts exam code from the file name
                 exam_code_for_feedback = selected_result_file_path.stem.split('_')[0]
 
-                feedback_service = FeedbackService(ai_client)
-
-                with st.spinner(f"Providing feedback and new questions for {exam_code_for_feedback}..."):
-                    feedback_service.provide_feedback_and_new_questions(exam_code_for_feedback)
-                st.success(f"Feedback and new questions provided for {exam_code_for_feedback} successfully!")
+                feedback_web_service = FeedbackWebService(ai_client)
+                feedback_web_service.write_feedback_and_new_questions(exam_code_for_feedback)
         else:
             st.error("No simulation results found in the 'files' folder. Please conduct a simulation first.")
     except Exception as e:
