--- conflicted
+++ resolved
@@ -21,14 +21,8 @@
     layout="centered"
 )
 
-<<<<<<< HEAD
-demo_mode = os.getenv("DEMO_MODE", "false").lower() == "true"
-
-st.title("Hello, traveler!")
-=======
 # --- Initial Setup and Service Loading ---
 def initialize_services():
->>>>>>> d42825fc
 
     load_dotenv()
 
@@ -76,52 +70,6 @@
     """Displays the home page of the application."""
     st.write("Welcome to Avanade's Azure Buddy. Use the navigation menu to select an option.")
     image_path = Path(__file__).parent / 'utils' / 'assets' / 'avanade_buddy.png'
-<<<<<<< HEAD
-    st.image(image_path, caption="Azure Certification Coach", use_container_width=True)
-
-elif menu == "Generate Diagnostic Questions":
-    available_exams = exam_data_loader.get_available_exams()
-    if available_exams:
-        exam_options = {f"{code} - {name}": code for code, name in available_exams}
-        selected_exam = st.selectbox("Select an Azure Certification Exam:", list(exam_options.keys()))
-        num_yes_no = st.number_input("Number of Yes/No questions:", min_value=1, value=30)
-
-        # Added check for demo mode - this will disable qualitative questions (if any)
-        if demo_mode:
-            num_qualitative = 0
-            # st.info("Demo mode only supports Yes/No questions. Qualitative questions disabled.") # Optional info message (off by default)
-        else:
-            num_qualitative = st.number_input("Number of Qualitative questions:", min_value=1, value=30)
-        
-        if st.button("Generate Questions"):
-            selected_exam_code = exam_options[selected_exam]
-            question_service = QuestionService(exam_data_loader, ai_client)
-            question_service.generate_diagnostic_questions(selected_exam_code, num_yes_no, num_qualitative)
-            st.success(f"Generated {num_yes_no + num_qualitative} questions for {selected_exam_code}.")
-    else:
-        st.error("No exam data loaded. Please check the content.json path or its content.")
-
-elif menu == "Conduct Simulation":
-    
-    # # Optional info message (off by default)
-    # if demo_mode:
-        # st.warning("Simulation is only available in the console version (main.py). Please use the command line interface for interactive simulations.")
-
-    simulation_service = SimulationService()
-    simulation_service.conduct_simulation()
-    st.success("Simulation conducted successfully.")
-
-elif menu == "Feedback and Reinforcement":
-    result_files = list(Path('files').glob('*_results.json'))
-    if result_files:
-        result_file = st.selectbox("Select a results file to analyze:", [file.name for file in result_files])
-        if st.button("Analyze Results"):
-            selected_result_file_path = Path('files') / result_file
-            exam_code_for_feedback = selected_result_file_path.stem.split('_')[0]
-            feedback_service = FeedbackService(ai_client)
-            feedback_service.provide_feedback_and_new_questions(exam_code_for_feedback)
-            st.success(f"Feedback and new questions provided for {exam_code_for_feedback}.")
-=======
     if image_path.exists():
         st.image(str(image_path), caption="Azure Certification Coach", use_container_width=True)
     else:
@@ -215,7 +163,6 @@
                 st.error(message)
     
     # Step 2: Conducting the simulation
->>>>>>> d42825fc
     else:
         progress = sim_service.get_simulation_progress()
         
